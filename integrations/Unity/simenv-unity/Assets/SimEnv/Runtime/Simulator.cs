--- conflicted
+++ resolved
@@ -40,8 +40,11 @@
                 Debug.LogWarning("Attempting to step environment without an Agent");
             }
             for (int i = 0; i < FRAME_SKIP; i++)
-<<<<<<< HEAD
-                Physics.Simulate(FRAME_INTERVAL);
+                if (ISimulator.Agent != null && ISimulator.Agent is Agent) {
+                    Agent agent = ISimulator.Agent as Agent;
+                    agent.AgentUpdate();
+                }
+            Physics.Simulate(FRAME_INTERVAL);
         }
         public static void Close() {
 #if UNITY_EDITOR
@@ -52,14 +55,6 @@
          Application.Quit();
 #endif
         }
-=======
-                if (ISimulator.Agent != null && ISimulator.Agent is Agent) {
-                    Agent agent = ISimulator.Agent as Agent;
-                    agent.AgentUpdate();
-                }
-            Physics.Simulate(FRAME_INTERVAL);
-        }
-
 
         public static void GetObservation(UnityAction<string> callback) {
             // Calculate the agent's observation and send to python with callback
@@ -105,8 +100,6 @@
             }
         }
 
-
->>>>>>> 8c23ff53
         #endregion
 
         #region Initialization
