--- conflicted
+++ resolved
@@ -41,7 +41,6 @@
 
     reward_function = sm.RlAgentRewardFunction(
         function="dense",
-<<<<<<< HEAD
         entity1=agent,
         entity2=collectable,
         distance_metric="euclidean"
@@ -51,10 +50,6 @@
         function="sparse",
         entity1=agent,
         entity2=collectable,
-=======
-        entity_a=agent,
-        entity2=cube,
->>>>>>> e6f00096
         distance_metric="euclidean",
         threshold=0.2,
         is_terminal=True
