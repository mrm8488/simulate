--- conflicted
+++ resolved
@@ -65,19 +65,13 @@
         self.engine = None
         self._built = False
         self._created_from_file = created_from_file
-<<<<<<< HEAD
-        if engine == "Unity":
-            self.engine = UnityEngine(self)
-        elif engine == "Godot":
-            self.engine = GodotEngine(self)
-        elif engine == "Blender":
-=======
         if engine is not None:
             engine = engine.lower()
         if engine == "unity":
             self.engine = UnityEngine(self, **kwargs)
+        elif engine == "godot":
+            self.engine = GodotEngine(self)
         elif engine == "blender":
->>>>>>> 2c9f4691
             raise NotImplementedError()
         elif engine == "pyvista" or engine is None:
             self.engine = PyVistaEngine(self, **kwargs)
